//! This module provides http utility traits and functions for parsing and handling Requests and
//! Responses

use http::{Request, Response, StatusCode, Version};

use std::io::{Write, BufReader, BufRead};

use crate::systems::RawResponse;

#[derive(Debug)]
/// Errors while parsing requests. 
pub enum ParseError {
    MalformedRequest,
<<<<<<< HEAD
    InvalidMethod,
    InvalidProtocolVer,
    InvalidRequestParts,
    NotEnoughBytes,
=======

    InvalidMethod,
    InvalidProtocolVer,
    InvalidRequestParts,

    /// `Incomplete` should be returned in any case that reading more bytes *may* make the request
    /// valid.
    Incomplete,
>>>>>>> 6c980221
}

impl std::fmt::Display for ParseError {
    fn fmt(&self, f: &mut std::fmt::Formatter<'_>) -> std::fmt::Result {
        match self {
            ParseError::InvalidProtocolVer => write!(f, "Invalid Protocol"),
            ParseError::MalformedRequest => write!(f, "Malformed Request"),
<<<<<<< HEAD
            ParseError::NotEnoughBytes => write!(f, "Not Enough Bytes"),
=======
            ParseError::Incomplete => write!(f, "Not Enough Bytes"),
>>>>>>> 6c980221
            ParseError::InvalidMethod => write!(f, "Invalid Method"),
            ParseError::InvalidRequestParts => write!(f, "Invalid Request Parts"),
        }
    }
}

impl std::error::Error for ParseError {}

pub trait VersionExt: Sized {
    /// # Errors
    ///
    /// Returns `Err` if the `&str` isn't a valid version of the HTTP protocol
    fn parse_version(s: &str) -> Result<Self, ParseError>;

    fn to_string(&self) -> String;
}

impl VersionExt for Version {
    fn parse_version(s: &str) -> Result<Version, ParseError> {
        Ok(match s {
            "HTTP/0.9" => Version::HTTP_09,
            "HTTP/1.0" => Version::HTTP_10,
            "HTTP/1.1" => Version::HTTP_11,
            "HTTP/2.0" => Version::HTTP_2,
            "HTTP/3.0" => Version::HTTP_3,
            _ => return Err(ParseError::InvalidProtocolVer),
        })
    }

    fn to_string(&self) -> String {
        match *self {
            Version::HTTP_09 => "HTTP/0.9".to_string(),
            Version::HTTP_10 => "HTTP/1.0".to_string(),
            Version::HTTP_11 => "HTTP/1.1".to_string(),
            Version::HTTP_2  => "HTTP/2.0".to_string(),
            Version::HTTP_3  => "HTTP/3.0".to_string(),
            _ => unreachable!(),
        }
    }
}

<<<<<<< HEAD
pub trait RequestFromBytes<'a> {
    /// # Errors
    ///
    /// Returns `Err` if the bytes are not a valid HTTP request
    fn try_from_bytes(bytes: &[u8]) -> Result<Request<Vec<u8>>, ParseError>;
}

/// the entirety of the header must be valid utf8
impl<'a> RequestFromBytes<'a> for Request<&'a [u8]> {
    fn try_from_bytes(bytes: &[u8]) -> Result<Request<Vec<u8>>, ParseError> {
        let separator = bytes.windows(4).position(|w| w == b"\r\n\r\n")
            .ok_or(ParseError::MalformedRequest)?;

        let mut lines = BufReader::new(&bytes[..separator]).lines();

        let mut request = if let Some(Ok(line)) = lines.next() {
            let h: Vec<&str> = line.split(' ').collect();

            if h.len() != 3 { 
                return Err(ParseError::MalformedRequest); 
            }
            
            let method = match h[0] {
                "GET" | "POST" | "PUT" | "DELETE" | "HEAD" | "OPTIONS" | "CONNECT" | "TRACE" | "PATH" 
                    => h[0],
                _ => return Err(ParseError::InvalidMethod),
            };

            Request::builder()
                .method(method)
                .uri(h[1])
                .version(Version::parse_version(h[2])?)
        }

        else {
            return Err(ParseError::MalformedRequest);
        };

        let mut headers = Vec::new();
        while let Some(line) = lines.next().transpose().map_err(|_| ParseError::NotEnoughBytes)? {
            if line.is_empty() { break; }

            let h = line.split_once(": ")
                .ok_or(ParseError::NotEnoughBytes)?;

            if h.1.trim().is_empty() {
                return Err(ParseError::NotEnoughBytes);
            }

            headers.push((
                h.0.to_string(),
                h.1.to_string(),
            ));
        }

        for (key, value) in headers {
            request = request.header(key, value);
        }

        let body = bytes[separator + 4..].to_vec();
        request.body(body).map_err(|_| ParseError::InvalidRequestParts)
    }
}

fn parse_response_line_into_buf<T>(buf: &mut Vec<u8>, request: &Response<T>) -> Result<(), std::io::Error> {
    write!(buf, "{} {} \r\n", request.version().to_string(), request.status())?;
=======
fn validate_method(method: &str) -> bool {
    matches!(method, "GET" | "POST" | "PUT" | "DELETE" | "HEAD" | "OPTIONS" | "CONNECT" | "TRACE" | "PATH")
} 

pub trait RequestFromBytes<'a> {
    /// # Errors
    ///
    /// Returns `Err` if the bytes are not a valid HTTP request
    fn try_headers_from_bytes(bytes: &[u8]) -> Result<Request<()>, ParseError>;
}

/// the entirety of the header must be valid utf8
impl<'a> RequestFromBytes<'a> for Request<&'a [u8]> {
    fn try_headers_from_bytes(bytes: &[u8]) -> Result<Request<()>, ParseError> {
        let mut lines = bytes.lines();

        let Some(Ok(line)) = lines.next() else {
           return Err(ParseError::Incomplete);
        };

        let mut parts = line.split(' ');

        let Some(method) = parts.next() else {
            return Err(ParseError::Incomplete);
        };
        
        if !validate_method(method) {
            return Err(ParseError::InvalidMethod);
        }

        let Some(uri) = parts.next() else {
            return Err(ParseError::Incomplete);            
        };

        let Some(version) = parts.next() else {
            return Err(ParseError::Incomplete);
        };
        
        let mut req = Request::builder()
            .method(method)
            .uri(uri)
            .version(Version::parse_version(version)?);

        while let Some(line) = lines.next().transpose().map_err(|_| ParseError::Incomplete)? {
            if line.is_empty() { break; }

            let h = line.split_once(": ")
                .ok_or(ParseError::Incomplete)?;

            if h.1.is_empty() {
                return Err(ParseError::Incomplete);
            }

            req = req.header(
                h.0,
                h.1,
            );
        }

        req.body(()).map_err(|_| ParseError::MalformedRequest)
    }
}


fn parse_response_line_into_buf<T>(
    buf: &mut Vec<u8>,
    request: &Response<T>,
) -> Result<(), std::io::Error> {
    write!(
        buf,
        "{} {} \r\n",
        request.version().to_string(),
        request.status().to_string()
    )?;
>>>>>>> 6c980221

    for (key, value) in request.headers() {
        let _ = buf.write(key.as_str().as_bytes())?;

        write!(buf, ": ")?;

        let _ = buf.write(value.as_bytes())?;

        write!(buf, "\r\n")?;
    }

    write!(buf, "\r\n")?;

    Ok(())
}

pub trait ResponseToBytes {
    fn into_bytes(self) -> Vec<u8>;
}

impl<T> ResponseToBytes for Response<T>
where
    T: IntoRawBytes,
{
    fn into_bytes(self) -> Vec<u8> {
        let mut buf = vec![];

        // FIXME idk about not checking result
        let _ = parse_response_line_into_buf(&mut buf, &self);

        let _ = write!(buf, "\r\n");

        buf.extend_from_slice(self.map(IntoRawBytes::into_raw_bytes).body());

        buf
    }
}

pub trait IntoRawBytes {
    fn into_raw_bytes(self) -> Vec<u8>;
}

impl IntoRawBytes for () {
    fn into_raw_bytes(self) -> Vec<u8> {
        vec![]
    }
}

impl IntoRawBytes for Vec<u8> {
    fn into_raw_bytes(self) -> Vec<u8> {
        self
    }
}

impl IntoRawBytes for String {
    fn into_raw_bytes(self) -> Vec<u8> {
        self.into_bytes()
    }
}

pub trait ResponseExt: Sized {
    fn base(code: StatusCode) -> Response<()>;

    fn empty(code: impl Into<StatusCode>) -> Response<()>;

    fn into_raw_response(self) -> RawResponse;
}

impl<T> ResponseExt for Response<T>
where
    T: IntoRawBytes,
{
    fn base(code: StatusCode) -> Response<()> {
        Response::builder().status(code).body(()).unwrap()
    }

    fn empty(code: impl Into<StatusCode>) -> Response<()> {
        Response::builder().status(code.into()).body(()).unwrap()
    }

    fn into_raw_response(self) -> RawResponse {
        self.map(IntoRawBytes::into_raw_bytes)
    }
}
<|MERGE_RESOLUTION|>--- conflicted
+++ resolved
@@ -11,21 +11,14 @@
 /// Errors while parsing requests. 
 pub enum ParseError {
     MalformedRequest,
-<<<<<<< HEAD
+
     InvalidMethod,
     InvalidProtocolVer,
     InvalidRequestParts,
-    NotEnoughBytes,
-=======
-
-    InvalidMethod,
-    InvalidProtocolVer,
-    InvalidRequestParts,
 
     /// `Incomplete` should be returned in any case that reading more bytes *may* make the request
     /// valid.
     Incomplete,
->>>>>>> 6c980221
 }
 
 impl std::fmt::Display for ParseError {
@@ -33,11 +26,7 @@
         match self {
             ParseError::InvalidProtocolVer => write!(f, "Invalid Protocol"),
             ParseError::MalformedRequest => write!(f, "Malformed Request"),
-<<<<<<< HEAD
-            ParseError::NotEnoughBytes => write!(f, "Not Enough Bytes"),
-=======
             ParseError::Incomplete => write!(f, "Not Enough Bytes"),
->>>>>>> 6c980221
             ParseError::InvalidMethod => write!(f, "Invalid Method"),
             ParseError::InvalidRequestParts => write!(f, "Invalid Request Parts"),
         }
@@ -79,74 +68,6 @@
     }
 }
 
-<<<<<<< HEAD
-pub trait RequestFromBytes<'a> {
-    /// # Errors
-    ///
-    /// Returns `Err` if the bytes are not a valid HTTP request
-    fn try_from_bytes(bytes: &[u8]) -> Result<Request<Vec<u8>>, ParseError>;
-}
-
-/// the entirety of the header must be valid utf8
-impl<'a> RequestFromBytes<'a> for Request<&'a [u8]> {
-    fn try_from_bytes(bytes: &[u8]) -> Result<Request<Vec<u8>>, ParseError> {
-        let separator = bytes.windows(4).position(|w| w == b"\r\n\r\n")
-            .ok_or(ParseError::MalformedRequest)?;
-
-        let mut lines = BufReader::new(&bytes[..separator]).lines();
-
-        let mut request = if let Some(Ok(line)) = lines.next() {
-            let h: Vec<&str> = line.split(' ').collect();
-
-            if h.len() != 3 { 
-                return Err(ParseError::MalformedRequest); 
-            }
-            
-            let method = match h[0] {
-                "GET" | "POST" | "PUT" | "DELETE" | "HEAD" | "OPTIONS" | "CONNECT" | "TRACE" | "PATH" 
-                    => h[0],
-                _ => return Err(ParseError::InvalidMethod),
-            };
-
-            Request::builder()
-                .method(method)
-                .uri(h[1])
-                .version(Version::parse_version(h[2])?)
-        }
-
-        else {
-            return Err(ParseError::MalformedRequest);
-        };
-
-        let mut headers = Vec::new();
-        while let Some(line) = lines.next().transpose().map_err(|_| ParseError::NotEnoughBytes)? {
-            if line.is_empty() { break; }
-
-            let h = line.split_once(": ")
-                .ok_or(ParseError::NotEnoughBytes)?;
-
-            if h.1.trim().is_empty() {
-                return Err(ParseError::NotEnoughBytes);
-            }
-
-            headers.push((
-                h.0.to_string(),
-                h.1.to_string(),
-            ));
-        }
-
-        for (key, value) in headers {
-            request = request.header(key, value);
-        }
-
-        let body = bytes[separator + 4..].to_vec();
-        request.body(body).map_err(|_| ParseError::InvalidRequestParts)
-    }
-}
-
-fn parse_response_line_into_buf<T>(buf: &mut Vec<u8>, request: &Response<T>) -> Result<(), std::io::Error> {
-    write!(buf, "{} {} \r\n", request.version().to_string(), request.status())?;
-=======
 fn validate_method(method: &str) -> bool {
     matches!(method, "GET" | "POST" | "PUT" | "DELETE" | "HEAD" | "OPTIONS" | "CONNECT" | "TRACE" | "PATH")
 } 
@@ -221,7 +142,6 @@
         request.version().to_string(),
         request.status().to_string()
     )?;
->>>>>>> 6c980221
 
     for (key, value) in request.headers() {
         let _ = buf.write(key.as_str().as_bytes())?;
