//! This module provides http utility traits and functions for parsing and handling Requests and
//! Responses

use http::{Request, Response, StatusCode, Version};

use std::{
    io::{BufReader, Lines, Write},
    net::TcpStream,
};

use crate::systems::RawResponse;

<<<<<<< HEAD
#[derive(Debug, PartialEq)]
/// Errors while parsing requests. 
=======
#[derive(Debug)]
/// Errors while parsing requests.
>>>>>>> 9fde7b50
pub enum ParseError {
    MalformedRequest,

    InvalidMethod,
    InvalidProtocolVer,
    InvalidRequestParts,
}

impl std::fmt::Display for ParseError {
    fn fmt(&self, f: &mut std::fmt::Formatter<'_>) -> std::fmt::Result {
        match self {
            ParseError::InvalidProtocolVer => write!(f, "Invalid Protocol"),
            ParseError::MalformedRequest => write!(f, "Malformed Request"),
            ParseError::InvalidMethod => write!(f, "Invalid Method"),
            ParseError::InvalidRequestParts => write!(f, "Invalid Request Parts"),
        }
    }
}

impl std::error::Error for ParseError {}

pub trait VersionExt: Sized {
    /// # Errors
    ///
    /// Returns `Err` if the `&str` isn't a valid version of the HTTP protocol
    fn parse_version(s: &str) -> Result<Self, ParseError>;

    fn to_string(&self) -> String;
}

impl VersionExt for Version {
    fn parse_version(s: &str) -> Result<Version, ParseError> {
        Ok(match s {
            "HTTP/0.9" => Version::HTTP_09,
            "HTTP/1.0" => Version::HTTP_10,
            "HTTP/1.1" => Version::HTTP_11,
            "HTTP/2.0" => Version::HTTP_2,
            "HTTP/3.0" => Version::HTTP_3,
            _ => return Err(ParseError::InvalidProtocolVer),
        })
    }

    fn to_string(&self) -> String {
        match *self {
            Version::HTTP_09 => "HTTP/0.9".to_string(),
            Version::HTTP_10 => "HTTP/1.0".to_string(),
            Version::HTTP_11 => "HTTP/1.1".to_string(),
            Version::HTTP_2 => "HTTP/2.0".to_string(),
            Version::HTTP_3 => "HTTP/3.0".to_string(),
            _ => unreachable!(),
        }
    }
}

fn validate_method(method: &str) -> bool {
    matches!(
        method,
        "GET" | "POST" | "PUT" | "DELETE" | "HEAD" | "OPTIONS" | "CONNECT" | "TRACE" | "PATH"
    )
}

pub trait RequestFromBytes<'a> {
    /// # Errors
    ///
    /// Returns `Err` if the bytes are not a valid HTTP request
    fn take_request(bytes: &mut Lines<BufReader<TcpStream>>) -> Result<Request<()>, ParseError>;
}

/// the entirety of the header must be valid utf8
impl<'a> RequestFromBytes<'a> for Request<&'a [u8]> {
    fn take_request(lines: &mut Lines<BufReader<TcpStream>>) -> Result<Request<()>, ParseError> {
        let Some(Ok(line)) = lines.next() else {
            return Err(ParseError::MalformedRequest);
        };

        let mut parts = line.split(' ');

        let Some(method) = parts.next() else {
            return Err(ParseError::MalformedRequest);
        };

        if !validate_method(method) {
            return Err(ParseError::InvalidMethod);
        }

        let Some(uri) = parts.next() else {
            return Err(ParseError::MalformedRequest);
        };

        let Some(version) = parts.next() else {
            return Err(ParseError::MalformedRequest);
        };

        if parts.next().is_some() {
            return Err(ParseError::MalformedRequest);
        }

        let mut req = Request::builder()
            .method(method)
            .uri(uri)
            .version(Version::parse_version(version)?);

        while let Some(Ok(line)) = lines.next() {
            if line.is_empty() {
                break;
            }

            let h = line.split_once(": ").ok_or(ParseError::MalformedRequest)?;

            if h.1.is_empty() {
                return Err(ParseError::MalformedRequest);
            }

            req = req.header(h.0, h.1);
        }

        req.body(()).map_err(|_| ParseError::MalformedRequest)
    }
}

fn parse_response_line_into_buf<T>(
    buf: &mut Vec<u8>,
    request: &Response<T>,
) -> Result<(), std::io::Error> {
    write!(
        buf,
        "{} {} \r\n",
        request.version().to_string(),
        request.status()
    )?;

    for (key, value) in request.headers() {
        let _ = buf.write(key.as_str().as_bytes())?;

        write!(buf, ": ")?;

        let _ = buf.write(value.as_bytes())?;

        write!(buf, "\r\n")?;
    }

    write!(buf, "\r\n")?;

    Ok(())
}

impl<T> IntoRawBytes for Response<T>
where
    T: IntoRawBytes,
{
    fn into_raw_bytes(self) -> Vec<u8> {
        let mut buf = vec![];

        // FIXME idk about not checking result
        let _ = parse_response_line_into_buf(&mut buf, &self);

        buf.extend_from_slice(self.map(IntoRawBytes::into_raw_bytes).body());

        buf
    }
}

pub trait IntoRawBytes {
    fn into_raw_bytes(self) -> Vec<u8>;
}

impl IntoRawBytes for () {
    fn into_raw_bytes(self) -> Vec<u8> {
        vec![]
    }
}

impl IntoRawBytes for Vec<u8> {
    fn into_raw_bytes(self) -> Vec<u8> {
        self
    }
}

impl IntoRawBytes for String {
    fn into_raw_bytes(self) -> Vec<u8> {
        self.into_bytes()
    }
}

pub trait ResponseExt: Sized {
    fn base(code: StatusCode) -> Response<()>;

    fn empty(code: impl Into<StatusCode>) -> Response<()>;

    fn into_raw_response(self) -> RawResponse;
}

impl<T> ResponseExt for Response<T>
where
    T: IntoRawBytes,
{
    fn base(code: StatusCode) -> Response<()> {
        Response::builder().status(code).body(()).unwrap()
    }

    fn empty(code: impl Into<StatusCode>) -> Response<()> {
        Response::builder().status(code.into()).body(()).unwrap()
    }

    fn into_raw_response(self) -> RawResponse {
        self.map(IntoRawBytes::into_raw_bytes)
    }
<<<<<<< HEAD
}

#[cfg(test)]
mod tests {
    use super::*;
    use http::{Method, Version, HeaderValue};

    #[test]
    fn sanity_check() {
        let bytes = b"POST /api/send-data HTTP/1.1\r\nHost: example.com\r\nUser-Agent: My-HTTP-Client/1.0\r\nAccept: application/json\r\nContent-Type: application/json\r\nContent-Length: 87\r\nAuthorization: 82u27ydcfkjegh8jndnkzJJFFJRGHN\r\n\r\n{\"user_id\":12345, \"event_type\":\"page_view\",\"timestamp\":\"2023-09-23T15:30:00Z\",\"data\":{\"page_url\":\"https://example.com/some-page\",\"user_agent\":\"Mozilla/5.0 (Windows NT 10.0; Win64; x64) AppleWebKit/537.36\",\"referrer\":\"https://google.com/search?q=example\",\"browser_language\":\"en-US\",\"device_type\":\"desktop\"}}";

        let req = Request::try_headers_from_bytes(bytes);
        println!("{:?}", req);
        assert!(req.is_ok());

        let req = req.unwrap();
        assert_eq!(req.method(), Method::POST);
        assert_eq!(req.uri(), "/api/send-data");
        assert_eq!(req.version(), Version::HTTP_11);
        assert_eq!(req.headers().len(), 6);
        assert_eq!(req.headers().get("Host"), Some(&HeaderValue::from_str("example.com").unwrap()));
        assert_eq!(req.headers().get("User-Agent"), Some(&HeaderValue::from_str("My-HTTP-Client/1.0").unwrap()));
        assert_eq!(req.headers().get("Accept"), Some(&HeaderValue::from_str("application/json").unwrap()));
        assert_eq!(req.headers().get("Content-Type"), Some(&HeaderValue::from_str("application/json").unwrap()));
        assert_eq!(req.headers().get("Content-Length"), Some(&HeaderValue::from_str("87").unwrap()));
    }

    #[test]
    fn invalid_protocol() {
        let bytes = b"GET / HTTP/1.32\r\nContent-Type: text/html; charset=utf-8\r\nContent-Length: 123\r\n\r\n";

        let resp = Request::try_headers_from_bytes(bytes);
        assert!(matches!(resp, Err(ParseError::InvalidProtocolVer)));
    }

    #[test]
    fn invalid_header() {
        let bytes = b"GET / HTTP/1.1 22 3jklajs\r\nContent-Type: text/html; charset=utf-8\r\nContent-Length: 123\r\n\r\n";

        let resp = Request::try_headers_from_bytes(bytes);
        assert!(matches!(resp, Err(ParseError::MalformedRequest)));

        let bytes = b"GET / jjshjudh HTTP/1.1 22 3jklajs\r\nContent-Type: text/html; charset=utf-8\r\nContent-Length: 123\r\n\r\n";

        let resp = Request::try_headers_from_bytes(bytes);
        assert!(matches!(resp, Err(ParseError::MalformedRequest)));
    }

    #[test]
    fn invalid_method() {
        let bytes = b"BAKLAVA / HTTP/1.1\r\nContent-Type: text/html; charset=utf-8\r\nContent-Length: 123\r\n\r\n";

        let resp = Request::try_headers_from_bytes(bytes);
        assert!(matches!(resp, Err(ParseError::InvalidMethod)));

        // missing method
        let bytes = b"Content-Type: text/html; charset=utf-8\r\nContent-Length: 123\r\n\r\n";
        let resp = Request::try_headers_from_bytes(bytes);
        assert!(matches!(resp, Err(ParseError::InvalidMethod)));
    }

    // #[test]
    fn not_enough_bytes() {  // these should all return Incomplete
        // incomplete method
        let bytes = b"GET / HT";
        let resp = Request::try_headers_from_bytes(bytes);
        // FIXME returns InvalidProtocolVer
        assert!(matches!(resp, Err(ParseError::Incomplete)));

        // incomplete header field
        let bytes = b"GET / HTTP/1.1\r\nContent-Type: tex";
        let resp = Request::try_headers_from_bytes(bytes);
        // FIXME returns Ok
        assert!(matches!(resp, Err(ParseError::Incomplete)));

        let bytes = b"GET / HTTP/1.1\r\nContent-Type: ";
        let resp = Request::try_headers_from_bytes(bytes);
        // FIXME returns malformed
        assert!(matches!(resp, Err(ParseError::Incomplete)));

        // incomplete header key
        let bytes = b"GET / HTTP/1.1\r\nContent-Type: \r\nContent-L";
        let resp = Request::try_headers_from_bytes(bytes);
        assert!(matches!(resp, Err(ParseError::Incomplete)));
    }

    #[test]
    fn unicode_in_request() {
        let bytes = b"GET / HTTP/1.1\r\nContent-Type: \xE2\xA1\x91\xE2\xB4\x9D\xE2\x9B\xB6\r\nContent-Length: 123\r\n\r\n";
        let resp = Request::try_headers_from_bytes(bytes);
        assert!(resp.is_ok());
    }

    // #[test]
    fn malformed_request() {
        // missing header field
        let bytes = b"GET / HTTP/1.1\r\nContent-Type: \r\nContent-Length: 123\r\n\r\n";
        let resp = Request::try_headers_from_bytes(bytes);
        assert!(matches!(resp, Err(ParseError::MalformedRequest)));

        // incomplete header key
        let bytes = b"GET / HTTP/1.1\r\nCey: text/html; charset=utf-8\r\nContent-Len\r\n\r\n";
        let resp = Request::try_headers_from_bytes(bytes);
        assert!(matches!(resp, Err(ParseError::MalformedRequest)));

        let bytes = b"GET / HTTP/1.1\r\nContent-Type: text/html; charset=utf-8\rContent-Length: 123\r\n\r\n";
        let resp = Request::try_headers_from_bytes(bytes);
        assert!(matches!(resp, Err(ParseError::MalformedRequest)));

        // missing separator
        let bytes = b"GET / HTTP/1.1\r\nContent-Type: text/html; charset=utf-8\r\n\n";
        let resp = Request::try_headers_from_bytes(bytes);
        // FIXME returns Ok
        assert!(matches!(resp, Err(ParseError::MalformedRequest)));

        let bytes = b"GET / HTTP/1.1\r\nContent-Type: text/html; charset=utf-8\nContent-Length: 123\r\n\r\n";
        let resp = Request::try_headers_from_bytes(bytes);
        // FIXME returns Ok
        assert!(matches!(resp, Err(ParseError::MalformedRequest)));
    }

    #[test]
    fn nulls_in_request() {
        let bytes = b"GET / HTTP/1.1\r\nContent-Type: \0\r\nContent-Length: 123\r\n\r\n";
        let resp = Request::try_headers_from_bytes(bytes);
        assert!(matches!(resp, Err(_)));

        let bytes = b"GET / HTTP/1.1\r\n\0: text/html; charset=utf-8\r\nContent-Length: 123\r\n\r\n";
        let resp = Request::try_headers_from_bytes(bytes);
        assert!(matches!(resp, Err(_)));

        let bytes = b"\0 \0 \0\r\n\0: text/html; charset=utf-8\r\nContent-Length: 123\r\n\r\n";
        let resp = Request::try_headers_from_bytes(bytes);
        assert!(matches!(resp, Err(_)));
    }
=======
>>>>>>> 9fde7b50
}<|MERGE_RESOLUTION|>--- conflicted
+++ resolved
@@ -10,13 +10,8 @@
 
 use crate::systems::RawResponse;
 
-<<<<<<< HEAD
+/// Errors while parsing requests. 
 #[derive(Debug, PartialEq)]
-/// Errors while parsing requests. 
-=======
-#[derive(Debug)]
-/// Errors while parsing requests.
->>>>>>> 9fde7b50
 pub enum ParseError {
     MalformedRequest,
 
@@ -224,7 +219,6 @@
     fn into_raw_response(self) -> RawResponse {
         self.map(IntoRawBytes::into_raw_bytes)
     }
-<<<<<<< HEAD
 }
 
 #[cfg(test)]
@@ -360,6 +354,4 @@
         let resp = Request::try_headers_from_bytes(bytes);
         assert!(matches!(resp, Err(_)));
     }
-=======
->>>>>>> 9fde7b50
 }