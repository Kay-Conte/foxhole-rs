--- conflicted
+++ resolved
@@ -52,21 +52,12 @@
     }
 
     fn to_string(&self) -> String {
-<<<<<<< HEAD
         match *self {
             Version::HTTP_09 => "HTTP/0.9".to_string(),
             Version::HTTP_10 => "HTTP/1.0".to_string(),
             Version::HTTP_11 => "HTTP/1.1".to_string(),
             Version::HTTP_2  => "HTTP/2.0".to_string(),
             Version::HTTP_3  => "HTTP/3.0".to_string(),
-=======
-        match self {
-            &Version::HTTP_09 => "HTTP/0.9".to_string(),
-            &Version::HTTP_10 => "HTTP/1.0".to_string(),
-            &Version::HTTP_11 => "HTTP/1.1".to_string(),
-            &Version::HTTP_2 => "HTTP/2.0".to_string(),
-            &Version::HTTP_3 => "HTTP/3.0".to_string(),
->>>>>>> 3c0605b3
             _ => unreachable!(),
         }
     }
@@ -136,10 +127,7 @@
     }
 }
 
-<<<<<<< HEAD
-fn parse_response_line_into_buf<T>(buf: &mut Vec<u8>, request: &Response<T>) -> Result<(), std::io::Error> {
-    write!(buf, "{} {} \r\n", request.version().to_string(), request.status())?;
-=======
+
 fn parse_response_line_into_buf<T>(
     buf: &mut Vec<u8>,
     request: &Response<T>,
@@ -150,7 +138,6 @@
         request.version().to_string(),
         request.status().to_string()
     )?;
->>>>>>> 3c0605b3
 
     for (key, value) in request.headers() {
         let _ = buf.write(key.as_str().as_bytes())?;
