--- conflicted
+++ resolved
@@ -13,11 +13,7 @@
 use http::Request;
 
 use crate::{
-<<<<<<< HEAD
-    http_utils::{RequestFromBytes, ResponseToBytes, ParseError},
-=======
     http_utils::{ParseError, RequestFromBytes, ResponseToBytes},
->>>>>>> 6c980221
     routing::Route,
 };
 
@@ -83,18 +79,9 @@
         pool
     }
 
-<<<<<<< HEAD
-    /// # Panics
-    ///
-    /// Will panic if IDK
-    // FIXME turnipper fix the documentation above
-    pub fn spawn_thread(&mut self, should_cull: bool) {
-
-=======
     /// Spawns a thread on the task pool. This function will panic on poisoned `Mutex` This will
     /// likely remain until there is a graceful shutdown mechanism
     fn spawn_thread(&mut self, should_cull: bool) {
->>>>>>> 6c980221
         let shared = self.shared.clone();
 
         std::thread::spawn(move || {
@@ -134,14 +121,8 @@
         });
     }
 
-<<<<<<< HEAD
-    /// # Panics
-    ///
-    // FIXME kay add docs
-=======
     /// This function can panic if the mutex is poisoned. Mutex poisoning will likely remain
     /// unhandled in the foreseeable future until a graceful shutdown mechanism is provided.
->>>>>>> 6c980221
     pub fn send_task(&mut self, task: Task) {
         self.shared.pool.lock().unwrap().push_back(task);
 
@@ -154,26 +135,6 @@
 }
 
 fn handle_connection(mut task: Task) {
-<<<<<<< HEAD
-    // let mut buf: [u8; 1024] = [0; 1024]
-    let mut buf = Vec::with_capacity(1024);
-    let mut bytes_read: usize = 0;
-
-    while let Ok(n) = task.stream.read(&mut buf[bytes_read..]) {
-        if n == 0 { break; }
-
-        match Request::try_from_bytes(&buf[..bytes_read]) {
-            Ok(req) => {
-                handle_request(task, req);
-                break;
-            },
-            Err(ParseError::NotEnoughBytes) => {
-                bytes_read += n;
-                buf.resize(bytes_read + n, 0);
-                continue;
-            },
-            Err(_) => break,
-=======
     let mut buf = vec![0; BUF_UNINIT_SIZE];
     let mut bytes_read: usize = 0;
 
@@ -196,7 +157,6 @@
             Err(_) => {
                 break;
             }
->>>>>>> 6c980221
         }
     }
 }
